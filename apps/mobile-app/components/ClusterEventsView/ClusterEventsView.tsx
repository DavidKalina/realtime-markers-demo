import React, { useCallback, useEffect, useState } from "react";
import { View, StyleSheet, ActivityIndicator } from "react-native";
import { useLocationStore } from "@/stores/useLocationStore";
<<<<<<< HEAD
import { EventType } from "@/types/types";
import * as Haptics from "expo-haptics";
import { useFocusEffect, useRouter } from "expo-router";
import { AlertCircle, ArrowLeft, Clock, Info, MapIcon, MapPin } from "lucide-react-native";
import React, { useCallback, useEffect, useRef, useState } from "react";
import {
  ActivityIndicator,
  Animated,
  FlatList,
  SafeAreaView,
  StatusBar,
  StyleSheet,
  Text,
  TouchableOpacity,
  View,
} from "react-native";
import { useEventCacheStore } from "@/stores/useEventCacheStore";

// Import or define the MapItem types
interface BaseMapItem {
  id: string;
  coordinates: [number, number];
  type: "marker" | "cluster";
}

interface MarkerItem extends BaseMapItem {
  type: "marker";
  data: any; // Use your marker data type here
}

interface ClusterItem extends BaseMapItem {
  type: "cluster";
  count: number;
  childMarkers?: string[]; // Array of marker IDs in the cluster
}

=======
import apiClient from "@/services/ApiClient";
import ClusterHubView from "./ClusterHubView";
import type { EventType } from "@/types/types";
>>>>>>> bfadcebc

const styles = StyleSheet.create({
  container: {
    flex: 1,
    backgroundColor: "#2a2a2a",
  },
  loadingContainer: {
    flex: 1,
    justifyContent: "center",
    alignItems: "center",
  },
});

const ClusterEventsView: React.FC = () => {
  const [isLoading, setIsLoading] = useState(true);
  const [hubData, setHubData] = useState<{
    featuredEvent: EventType | null;
    eventsByCategory: {
      category: { id: string; name: string };
      events: EventType[];
    }[];
    eventsByLocation: {
      location: string;
      events: EventType[];
    }[];
    eventsToday: EventType[];
  } | null>(null);

  const markers = useLocationStore((state) => state.markers);
  const selectedItem = useLocationStore((state) => state.selectedItem);

<<<<<<< HEAD
  // Function to calculate geographic distance between two points
  const calculateGeographicDistance = useCallback((lat1: number, lon1: number, lat2: number, lon2: number) => {
    const R = 6371; // Earth's radius in kilometers
    const dLat = (lat2 - lat1) * Math.PI / 180;
    const dLon = (lon2 - lon1) * Math.PI / 180;
    const a =
      Math.sin(dLat / 2) * Math.sin(dLat / 2) +
      Math.cos(lat1 * Math.PI / 180) * Math.cos(lat2 * Math.PI / 180) *
      Math.sin(dLon / 2) * Math.sin(dLon / 2);
    const c = 2 * Math.atan2(Math.sqrt(a), Math.sqrt(1 - a));
    return R * c;
  }, []);

  // Function to fetch cluster events using the effective cluster data
  const fetchClusterEvents = useCallback(async () => {
    try {
      setIsLoading(true);

      if (!effectiveCluster) {
        throw new Error("Could not determine cluster location");
      }

      // Log detailed cluster information
      console.log('ClusterEventsView - Detailed Cluster Info:', {
        clusterId: effectiveCluster.id,
        count: effectiveCluster.count,
        childMarkersCount: effectiveCluster.childMarkers?.length,
        childMarkers: effectiveCluster.childMarkers,
        allMarkersCount: markers.length,
        allMarkerIds: markers.map(m => m.id)
      });

      let clusterEvents: EventType[] = [];

      // Get markers that are part of this cluster
      if (effectiveCluster.type === "cluster") {
        // If we have childMarkers, use those directly
        if (effectiveCluster.childMarkers && effectiveCluster.childMarkers.length > 0) {
          clusterEvents = markers
            .filter(marker => effectiveCluster.childMarkers?.includes(marker.id))
            .map((marker) => ({
              id: marker.id,
              title: marker.data?.title || "Unnamed Event",
              emoji: marker.data?.emoji || "📍",
              eventDate: marker.data?.eventDate || new Date().toISOString(),
              time: marker.data?.time || new Date().toLocaleTimeString(),
              timezone: marker.data?.timezone || "UTC",
              location: marker.data?.location || "Unknown location",
              coordinates: marker.coordinates,
              distance: marker.data?.distance || "0 mi",
              description: marker.data?.description || "",
              categories: marker.data?.categories || [],
              isVerified: marker.data?.isVerified || false,
              scanCount: marker.data?.scanCount || 0,
              saveCount: marker.data?.saveCount || 0,
            }));

          // Log the filtered events
          console.log('ClusterEventsView - Filtered Events:', {
            totalMarkers: markers.length,
            filteredEvents: clusterEvents.length,
            expectedCount: effectiveCluster.count,
            filteredEventIds: clusterEvents.map(e => e.id)
          });
        } else {
          // Fallback to distance-based filtering if no childMarkers
          const MAX_DISTANCE_KM = 1000; // Increased to 1000 km to ensure all cluster markers are included
          const [clusterLng, clusterLat] = effectiveCluster.coordinates;

          clusterEvents = markers
            .filter((marker) => {
              const [markerLng, markerLat] = marker.coordinates;
              const distance = calculateGeographicDistance(
                clusterLat,
                clusterLng,
                markerLat,
                markerLng
              );
              return distance < MAX_DISTANCE_KM;
            })
            .slice(0, effectiveCluster.count) // Limit to cluster count
            .map((marker) => ({
              id: marker.id,
              title: marker.data?.title || "Unnamed Event",
              emoji: marker.data?.emoji || "📍",
              eventDate: marker.data?.eventDate || new Date().toISOString(),
              time: marker.data?.time || new Date().toLocaleTimeString(),
              timezone: marker.data?.timezone || "UTC",
              location: marker.data?.location || "Unknown location",
              coordinates: marker.coordinates,
              distance: marker.data?.distance || "0 mi",
              description: marker.data?.description || "",
              categories: marker.data?.categories || [],
              isVerified: marker.data?.isVerified || false,
              scanCount: marker.data?.scanCount || 0,
              saveCount: marker.data?.saveCount || 0,
            }));
        }

        // Sort events by distance to cluster center
        const [clusterLng, clusterLat] = effectiveCluster.coordinates;
        clusterEvents.sort((a, b) => {
          const distanceA = calculateGeographicDistance(
            clusterLat,
            clusterLng,
            a.coordinates[1],
            a.coordinates[0]
          );
          const distanceB = calculateGeographicDistance(
            clusterLat,
            clusterLng,
            b.coordinates[1],
            b.coordinates[0]
          );
          return distanceA - distanceB;
        });
=======
  const fetchClusterHubData = useCallback(async () => {
    try {
      setIsLoading(true);

      // Get marker IDs from the selected cluster or all markers
      const markerIds =
        selectedItem?.type === "cluster"
          ? (selectedItem as any).childrenIds || []
          : markers.map((marker) => marker.id);

      if (markerIds.length === 0) {
        throw new Error("No markers found");
>>>>>>> bfadcebc
      }

      const data = await apiClient.getClusterHubData(markerIds);
      setHubData(data);
    } catch (error) {
      console.error("Error fetching cluster hub data:", error);
    } finally {
      setIsLoading(false);
    }
<<<<<<< HEAD
  }, [effectiveCluster, markers, calculateGeographicDistance]);
=======
  }, [markers, selectedItem]);
>>>>>>> bfadcebc

  useEffect(() => {
<<<<<<< HEAD
    if (effectiveCluster) {
      fetchClusterEvents();
      fetchClusterName();
    }
  }, [effectiveCluster, fetchClusterEvents, fetchClusterName]);

  // Handle back button - clear selection using unified approach
  const handleBack = () => {
    Haptics.impactAsync(Haptics.ImpactFeedbackStyle.Light);
    // Clear selection using unified method
    selectMapItem(null);
    router.back();
  };

  // Handle select event with the unified approach
  const handleSelectEvent = (event: EventType) => {
    Haptics.impactAsync(Haptics.ImpactFeedbackStyle.Medium);

    // Keep the cluster data to support returning to this view later
    if (selectedItem?.type === "cluster") {
      setLocalCluster(selectedItem as ClusterItem);
    }

    // Select the marker in the store if it's a real marker (not a dummy)
    if (event.id && !event.id.startsWith("event-dummy-")) {
      // Find the marker in the markers array
      const marker = markers.find((m) => m.id === event.id);

      if (marker) {
        // Create a marker map item for the unified selection
        const markerItem: MarkerItem = {
          id: marker.id,
          type: "marker",
          coordinates: marker.coordinates,
          data: marker.data,
        };

        // Select using unified method - doesn't clear other selection data
        selectMapItem(markerItem);
      }
    }

    // Navigate to event details
    router.push(`/details?eventId=${event.id}` as never);
  };

  // Handle loading more events with proper pagination
  const handleLoadMore = useCallback(() => {
    if (isFetchingMore || !effectiveCluster || !effectiveCluster.childMarkers) return;

    setIsFetchingMore(true);

    // Get the next batch of events from the API
    const fetchMoreEvents = async () => {
      try {
        // Get all remaining markers that are part of this cluster
        const remainingMarkers = markers.filter(marker =>
          effectiveCluster.childMarkers?.includes(marker.id) &&
          !events.some(event => event.id === marker.id)
        );

        if (remainingMarkers.length > 0) {
          const newEvents = remainingMarkers
            .slice(0, 20) // Load more events at once to show all markers
            .map((marker) => ({
              id: marker.id,
              title: marker.data?.title || "Unnamed Event",
              emoji: marker.data?.emoji || "📍",
              eventDate: marker.data?.eventDate || new Date().toISOString(),
              time: marker.data?.time || new Date().toLocaleTimeString(),
              timezone: marker.data?.timezone || "UTC",
              location: marker.data?.location || "Unknown location",
              coordinates: marker.coordinates,
              distance: marker.data?.distance || "0 mi",
              description: marker.data?.description || "",
              categories: marker.data?.categories || [],
              isVerified: marker.data?.isVerified || false,
              scanCount: marker.data?.scanCount || 0,
              saveCount: marker.data?.saveCount || 0,
            }));

          setEvents(prevEvents => [...prevEvents, ...newEvents]);
        }

        setIsFetchingMore(false);
      } catch (error) {
        console.error("Error loading more events:", error);
        setIsFetchingMore(false);
      }
    };

    fetchMoreEvents();
  }, [events.length, isFetchingMore, effectiveCluster, markers]);

  // Update the FlatList to show the load more button when there are more events to load
  const renderFooter = useCallback(() => {
    if (!effectiveCluster || !effectiveCluster.childMarkers) return null;

    const remainingCount = effectiveCluster.childMarkers.length - events.length;
    if (remainingCount <= 0) return null;
=======
    fetchClusterHubData();
  }, [fetchClusterHubData]);
>>>>>>> bfadcebc

  if (isLoading) {
    return (
<<<<<<< HEAD
      <View style={styles.loadMoreContainer}>
        <TouchableOpacity
          style={styles.loadMoreButton}
          onPress={handleLoadMore}
          disabled={isFetchingMore}
        >
          <Text style={styles.loadMoreText}>
            {isFetchingMore ? "Loading..." : `Load ${remainingCount} more events`}
          </Text>
        </TouchableOpacity>
      </View>
    );
  }, [effectiveCluster, events.length, isFetchingMore, handleLoadMore]);

  // Get the header title to display
  const getHeaderTitle = () => {
    if (isLoadingName) return "Loading...";
    return clusterName || "Cluster Events";
  };

  // Render geocoding info panel
  const renderGeocodingInfo = () => {
    if (!showGeocodingDetails || !geocodingInfo) return null;

    return (
      <View style={styles.geocodingContainer}>
        <Text style={styles.geocodingTitle}>Location Details</Text>

        {geocodingInfo.neighborhood && (
          <View style={styles.geocodingRow}>
            <Text style={styles.geocodingLabel}>Neighborhood:</Text>
            <Text style={styles.geocodingValue}>{geocodingInfo.neighborhood}</Text>
          </View>
        )}

        {geocodingInfo.locality && (
          <View style={styles.geocodingRow}>
            <Text style={styles.geocodingLabel}>Locality:</Text>
            <Text style={styles.geocodingValue}>{geocodingInfo.locality}</Text>
          </View>
        )}

        {geocodingInfo.place && (
          <View style={styles.geocodingRow}>
            <Text style={styles.geocodingLabel}>Place:</Text>
            <Text style={styles.geocodingValue}>{geocodingInfo.place}</Text>
          </View>
        )}

        {geocodingInfo.region && (
          <View style={styles.geocodingRow}>
            <Text style={styles.geocodingLabel}>Region:</Text>
            <Text style={styles.geocodingValue}>{geocodingInfo.region}</Text>
          </View>
        )}
      </View>
    );
  };

  // If we have no cluster data at all, show an error
  if (!effectiveCluster) {
    return (
      <SafeAreaView style={styles.container}>
        <StatusBar barStyle="light-content" backgroundColor="#333" />
        <View style={styles.header}>
          <TouchableOpacity style={styles.backButton} onPress={handleBack} activeOpacity={0.7}>
            <ArrowLeft size={22} color="#f8f9fa" />
          </TouchableOpacity>
          <Text style={styles.headerTitle}>Cluster Events</Text>
        </View>

        <View style={styles.emptyStateContainer}>
          <View style={styles.emptyStateIconContainer}>
            <MapIcon size={40} color="#93c5fd" style={{ opacity: 0.6 }} />
          </View>
          <Text style={styles.emptyStateTitle}>No Cluster Data Available</Text>
          <Text style={styles.emptyStateDescription}>
            We couldn't find any cluster information. Please return to the map and select a cluster.
          </Text>
=======
      <View style={styles.loadingContainer}>
        <ActivityIndicator size="large" color="#93c5fd" />
      </View>
    );
  }
>>>>>>> bfadcebc

  if (!hubData) {
    return null;
  }

  return (
    <View style={styles.container}>
      <ClusterHubView hubData={hubData} />
    </View>
  );
};

<<<<<<< HEAD
// Inline styles
const styles = StyleSheet.create({
  container: {
    flex: 1,
    backgroundColor: "#333",
  },

  // Header styles
  header: {
    flexDirection: "row",
    alignItems: "center",
    paddingHorizontal: 16,
    paddingVertical: 14,
    backgroundColor: "#333",
    borderBottomWidth: 1,
    borderBottomColor: "rgba(255, 255, 255, 0.1)",
  },

  backButton: {
    padding: 8,
    marginRight: 12,
  },

  headerTitleContainer: {
    flex: 1,
  },

  headerTitle: {
    fontSize: 16,
    fontWeight: "600",
    color: "#f8f9fa",
    fontFamily: "SpaceMono",
  },

  headerSubtitle: {
    fontSize: 13,
    color: "#adb5bd",
    fontFamily: "SpaceMono",
    marginTop: 2,
  },

  // Geocoding panel
  geocodingContainer: {
    backgroundColor: "#3a3a3a",
    paddingHorizontal: 16,
    paddingVertical: 12,
    borderBottomWidth: 1,
    borderBottomColor: "rgba(255, 255, 255, 0.1)",
    marginBottom: 8,
  },

  geocodingTitle: {
    fontSize: 14,
    fontWeight: "600",
    color: "#93c5fd",
    fontFamily: "SpaceMono",
    marginBottom: 8,
  },

  geocodingRow: {
    flexDirection: "row",
    marginBottom: 4,
  },

  geocodingLabel: {
    fontSize: 13,
    color: "#adb5bd",
    fontFamily: "SpaceMono",
    marginRight: 8,
    width: 100,
  },

  geocodingValue: {
    fontSize: 13,
    color: "#f8f9fa",
    fontFamily: "SpaceMono",
    flex: 1,
  },

  // Content area
  contentArea: {
    flex: 1,
  },

  // List styles
  listContent: {
    paddingHorizontal: 16,
    paddingBottom: 24,
  },

  listHeader: {
    marginVertical: 12,
  },

  resultsContainer: {
    paddingVertical: 8,
  },

  resultsText: {
    fontSize: 14,
    color: "#adb5bd",
    fontFamily: "SpaceMono",
  },

  // Event card
  eventCard: {
    backgroundColor: "#3a3a3a",
    borderRadius: 14,
    marginBottom: 12,
    shadowColor: "#000",
    shadowOffset: { width: 0, height: 2 },
    shadowOpacity: 0.15,
    shadowRadius: 3,
    elevation: 3,
    borderWidth: 1,
    borderColor: "rgba(255, 255, 255, 0.05)",
    overflow: "hidden",
  },

  eventCardContent: {
    flexDirection: "row",
    padding: 14,
    alignItems: "center",
  },

  emojiContainer: {
    width: 46,
    height: 46,
    borderRadius: 12,
    backgroundColor: "rgba(147, 197, 253, 0.15)",
    justifyContent: "center",
    alignItems: "center",
    marginRight: 12,
  },

  eventEmoji: {
    fontSize: 22,
  },

  eventTextContainer: {
    flex: 1,
    justifyContent: "center",
  },

  eventTitle: {
    fontSize: 16,
    fontWeight: "600",
    color: "#f8f9fa",
    fontFamily: "SpaceMono",
    marginBottom: 6,
  },

  detailsContainer: {
    gap: 4,
  },

  eventDetailsRow: {
    flexDirection: "row",
    alignItems: "center",
  },

  eventDetailText: {
    fontSize: 13,
    color: "#adb5bd",
    fontFamily: "SpaceMono",
    flex: 1,
  },

  // Empty state
  emptyStateContainer: {
    flex: 1,
    justifyContent: "center",
    alignItems: "center",
    paddingHorizontal: 24,
    paddingBottom: 50,
  },

  emptyStateIconContainer: {
    width: 80,
    height: 80,
    borderRadius: 40,
    backgroundColor: "rgba(147, 197, 253, 0.1)",
    justifyContent: "center",
    alignItems: "center",
    marginBottom: 20,
  },

  emptyStateTitle: {
    fontSize: 18,
    fontWeight: "600",
    color: "#f8f9fa",
    fontFamily: "SpaceMono",
    marginBottom: 12,
  },

  emptyStateDescription: {
    fontSize: 14,
    color: "#adb5bd",
    textAlign: "center",
    fontFamily: "SpaceMono",
    lineHeight: 20,
    marginBottom: 24,
  },

  emptyStateButton: {
    position: "relative",
    borderRadius: 14,
    paddingVertical: 14,
    paddingHorizontal: 24,
    overflow: "hidden",
    marginTop: 10,
    shadowColor: "#000",
    shadowOffset: { width: 0, height: 2 },
    shadowOpacity: 0.2,
    shadowRadius: 3,
    elevation: 4,
  },

  buttonGradient: {
    position: "absolute",
    left: 0,
    right: 0,
    top: 0,
    bottom: 0,
  },

  buttonContent: {
    flexDirection: "row",
    alignItems: "center",
    justifyContent: "center",
  },

  emptyStateButtonText: {
    color: "#ffffff",
    fontSize: 15,
    fontWeight: "600",
    fontFamily: "SpaceMono",
  },

  // Loading states
  loadingContainer: {
    flex: 1,
    justifyContent: "center",
    alignItems: "center",
    paddingBottom: 40,
  },

  loadingText: {
    color: "#f8f9fa",
    fontFamily: "SpaceMono",
    fontSize: 16,
    marginTop: 16,
  },

  loadingFooter: {
    paddingVertical: 16,
    alignItems: "center",
    justifyContent: "center",
    flexDirection: "row",
  },

  loadingFooterText: {
    color: "#93c5fd",
    fontFamily: "SpaceMono",
    fontSize: 14,
    marginLeft: 8,
  },

  // Error state
  errorContainer: {
    position: "absolute",
    bottom: 20,
    left: 20,
    right: 20,
    backgroundColor: "rgba(249, 117, 131, 0.1)",
    padding: 16,
    borderRadius: 12,
    borderWidth: 1,
    borderColor: "rgba(249, 117, 131, 0.3)",
    flexDirection: "row",
    alignItems: "center",
  },

  errorIconContainer: {
    width: 36,
    height: 36,
    borderRadius: 18,
    backgroundColor: "rgba(249, 117, 131, 0.2)",
    justifyContent: "center",
    alignItems: "center",
    marginRight: 12,
  },

  errorText: {
    color: "#f97583",
    fontFamily: "SpaceMono",
    fontSize: 14,
    flex: 1,
  },

  retryButton: {
    backgroundColor: "rgba(249, 117, 131, 0.2)",
    paddingHorizontal: 12,
    paddingVertical: 8,
    borderRadius: 8,
    marginLeft: 12,
    borderWidth: 1,
    borderColor: "rgba(249, 117, 131, 0.3)",
  },

  retryButtonText: {
    color: "#f97583",
    fontFamily: "SpaceMono",
    fontWeight: "500",
    fontSize: 14,
  },

  loadMoreContainer: {
    padding: 16,
    alignItems: 'center',
  },
  loadMoreButton: {
    backgroundColor: '#007AFF',
    padding: 12,
    borderRadius: 8,
  },
  loadMoreText: {
    color: 'white',
    fontWeight: '600',
  },
});

=======
>>>>>>> bfadcebc
export default ClusterEventsView;<|MERGE_RESOLUTION|>--- conflicted
+++ resolved
@@ -1,48 +1,9 @@
 import React, { useCallback, useEffect, useState } from "react";
 import { View, StyleSheet, ActivityIndicator } from "react-native";
 import { useLocationStore } from "@/stores/useLocationStore";
-<<<<<<< HEAD
-import { EventType } from "@/types/types";
-import * as Haptics from "expo-haptics";
-import { useFocusEffect, useRouter } from "expo-router";
-import { AlertCircle, ArrowLeft, Clock, Info, MapIcon, MapPin } from "lucide-react-native";
-import React, { useCallback, useEffect, useRef, useState } from "react";
-import {
-  ActivityIndicator,
-  Animated,
-  FlatList,
-  SafeAreaView,
-  StatusBar,
-  StyleSheet,
-  Text,
-  TouchableOpacity,
-  View,
-} from "react-native";
-import { useEventCacheStore } from "@/stores/useEventCacheStore";
-
-// Import or define the MapItem types
-interface BaseMapItem {
-  id: string;
-  coordinates: [number, number];
-  type: "marker" | "cluster";
-}
-
-interface MarkerItem extends BaseMapItem {
-  type: "marker";
-  data: any; // Use your marker data type here
-}
-
-interface ClusterItem extends BaseMapItem {
-  type: "cluster";
-  count: number;
-  childMarkers?: string[]; // Array of marker IDs in the cluster
-}
-
-=======
 import apiClient from "@/services/ApiClient";
 import ClusterHubView from "./ClusterHubView";
 import type { EventType } from "@/types/types";
->>>>>>> bfadcebc
 
 const styles = StyleSheet.create({
   container: {
@@ -53,6 +14,20 @@
     flex: 1,
     justifyContent: "center",
     alignItems: "center",
+  },
+
+  loadMoreContainer: {
+    padding: 16,
+    alignItems: "center",
+  },
+  loadMoreButton: {
+    backgroundColor: "#007AFF",
+    padding: 12,
+    borderRadius: 8,
+  },
+  loadMoreText: {
+    color: "white",
+    fontWeight: "600",
   },
 });
 
@@ -74,124 +49,6 @@
   const markers = useLocationStore((state) => state.markers);
   const selectedItem = useLocationStore((state) => state.selectedItem);
 
-<<<<<<< HEAD
-  // Function to calculate geographic distance between two points
-  const calculateGeographicDistance = useCallback((lat1: number, lon1: number, lat2: number, lon2: number) => {
-    const R = 6371; // Earth's radius in kilometers
-    const dLat = (lat2 - lat1) * Math.PI / 180;
-    const dLon = (lon2 - lon1) * Math.PI / 180;
-    const a =
-      Math.sin(dLat / 2) * Math.sin(dLat / 2) +
-      Math.cos(lat1 * Math.PI / 180) * Math.cos(lat2 * Math.PI / 180) *
-      Math.sin(dLon / 2) * Math.sin(dLon / 2);
-    const c = 2 * Math.atan2(Math.sqrt(a), Math.sqrt(1 - a));
-    return R * c;
-  }, []);
-
-  // Function to fetch cluster events using the effective cluster data
-  const fetchClusterEvents = useCallback(async () => {
-    try {
-      setIsLoading(true);
-
-      if (!effectiveCluster) {
-        throw new Error("Could not determine cluster location");
-      }
-
-      // Log detailed cluster information
-      console.log('ClusterEventsView - Detailed Cluster Info:', {
-        clusterId: effectiveCluster.id,
-        count: effectiveCluster.count,
-        childMarkersCount: effectiveCluster.childMarkers?.length,
-        childMarkers: effectiveCluster.childMarkers,
-        allMarkersCount: markers.length,
-        allMarkerIds: markers.map(m => m.id)
-      });
-
-      let clusterEvents: EventType[] = [];
-
-      // Get markers that are part of this cluster
-      if (effectiveCluster.type === "cluster") {
-        // If we have childMarkers, use those directly
-        if (effectiveCluster.childMarkers && effectiveCluster.childMarkers.length > 0) {
-          clusterEvents = markers
-            .filter(marker => effectiveCluster.childMarkers?.includes(marker.id))
-            .map((marker) => ({
-              id: marker.id,
-              title: marker.data?.title || "Unnamed Event",
-              emoji: marker.data?.emoji || "📍",
-              eventDate: marker.data?.eventDate || new Date().toISOString(),
-              time: marker.data?.time || new Date().toLocaleTimeString(),
-              timezone: marker.data?.timezone || "UTC",
-              location: marker.data?.location || "Unknown location",
-              coordinates: marker.coordinates,
-              distance: marker.data?.distance || "0 mi",
-              description: marker.data?.description || "",
-              categories: marker.data?.categories || [],
-              isVerified: marker.data?.isVerified || false,
-              scanCount: marker.data?.scanCount || 0,
-              saveCount: marker.data?.saveCount || 0,
-            }));
-
-          // Log the filtered events
-          console.log('ClusterEventsView - Filtered Events:', {
-            totalMarkers: markers.length,
-            filteredEvents: clusterEvents.length,
-            expectedCount: effectiveCluster.count,
-            filteredEventIds: clusterEvents.map(e => e.id)
-          });
-        } else {
-          // Fallback to distance-based filtering if no childMarkers
-          const MAX_DISTANCE_KM = 1000; // Increased to 1000 km to ensure all cluster markers are included
-          const [clusterLng, clusterLat] = effectiveCluster.coordinates;
-
-          clusterEvents = markers
-            .filter((marker) => {
-              const [markerLng, markerLat] = marker.coordinates;
-              const distance = calculateGeographicDistance(
-                clusterLat,
-                clusterLng,
-                markerLat,
-                markerLng
-              );
-              return distance < MAX_DISTANCE_KM;
-            })
-            .slice(0, effectiveCluster.count) // Limit to cluster count
-            .map((marker) => ({
-              id: marker.id,
-              title: marker.data?.title || "Unnamed Event",
-              emoji: marker.data?.emoji || "📍",
-              eventDate: marker.data?.eventDate || new Date().toISOString(),
-              time: marker.data?.time || new Date().toLocaleTimeString(),
-              timezone: marker.data?.timezone || "UTC",
-              location: marker.data?.location || "Unknown location",
-              coordinates: marker.coordinates,
-              distance: marker.data?.distance || "0 mi",
-              description: marker.data?.description || "",
-              categories: marker.data?.categories || [],
-              isVerified: marker.data?.isVerified || false,
-              scanCount: marker.data?.scanCount || 0,
-              saveCount: marker.data?.saveCount || 0,
-            }));
-        }
-
-        // Sort events by distance to cluster center
-        const [clusterLng, clusterLat] = effectiveCluster.coordinates;
-        clusterEvents.sort((a, b) => {
-          const distanceA = calculateGeographicDistance(
-            clusterLat,
-            clusterLng,
-            a.coordinates[1],
-            a.coordinates[0]
-          );
-          const distanceB = calculateGeographicDistance(
-            clusterLat,
-            clusterLng,
-            b.coordinates[1],
-            b.coordinates[0]
-          );
-          return distanceA - distanceB;
-        });
-=======
   const fetchClusterHubData = useCallback(async () => {
     try {
       setIsLoading(true);
@@ -204,7 +61,6 @@
 
       if (markerIds.length === 0) {
         throw new Error("No markers found");
->>>>>>> bfadcebc
       }
 
       const data = await apiClient.getClusterHubData(markerIds);
@@ -214,208 +70,19 @@
     } finally {
       setIsLoading(false);
     }
-<<<<<<< HEAD
-  }, [effectiveCluster, markers, calculateGeographicDistance]);
-=======
   }, [markers, selectedItem]);
->>>>>>> bfadcebc
 
   useEffect(() => {
-<<<<<<< HEAD
-    if (effectiveCluster) {
-      fetchClusterEvents();
-      fetchClusterName();
-    }
-  }, [effectiveCluster, fetchClusterEvents, fetchClusterName]);
-
-  // Handle back button - clear selection using unified approach
-  const handleBack = () => {
-    Haptics.impactAsync(Haptics.ImpactFeedbackStyle.Light);
-    // Clear selection using unified method
-    selectMapItem(null);
-    router.back();
-  };
-
-  // Handle select event with the unified approach
-  const handleSelectEvent = (event: EventType) => {
-    Haptics.impactAsync(Haptics.ImpactFeedbackStyle.Medium);
-
-    // Keep the cluster data to support returning to this view later
-    if (selectedItem?.type === "cluster") {
-      setLocalCluster(selectedItem as ClusterItem);
-    }
-
-    // Select the marker in the store if it's a real marker (not a dummy)
-    if (event.id && !event.id.startsWith("event-dummy-")) {
-      // Find the marker in the markers array
-      const marker = markers.find((m) => m.id === event.id);
-
-      if (marker) {
-        // Create a marker map item for the unified selection
-        const markerItem: MarkerItem = {
-          id: marker.id,
-          type: "marker",
-          coordinates: marker.coordinates,
-          data: marker.data,
-        };
-
-        // Select using unified method - doesn't clear other selection data
-        selectMapItem(markerItem);
-      }
-    }
-
-    // Navigate to event details
-    router.push(`/details?eventId=${event.id}` as never);
-  };
-
-  // Handle loading more events with proper pagination
-  const handleLoadMore = useCallback(() => {
-    if (isFetchingMore || !effectiveCluster || !effectiveCluster.childMarkers) return;
-
-    setIsFetchingMore(true);
-
-    // Get the next batch of events from the API
-    const fetchMoreEvents = async () => {
-      try {
-        // Get all remaining markers that are part of this cluster
-        const remainingMarkers = markers.filter(marker =>
-          effectiveCluster.childMarkers?.includes(marker.id) &&
-          !events.some(event => event.id === marker.id)
-        );
-
-        if (remainingMarkers.length > 0) {
-          const newEvents = remainingMarkers
-            .slice(0, 20) // Load more events at once to show all markers
-            .map((marker) => ({
-              id: marker.id,
-              title: marker.data?.title || "Unnamed Event",
-              emoji: marker.data?.emoji || "📍",
-              eventDate: marker.data?.eventDate || new Date().toISOString(),
-              time: marker.data?.time || new Date().toLocaleTimeString(),
-              timezone: marker.data?.timezone || "UTC",
-              location: marker.data?.location || "Unknown location",
-              coordinates: marker.coordinates,
-              distance: marker.data?.distance || "0 mi",
-              description: marker.data?.description || "",
-              categories: marker.data?.categories || [],
-              isVerified: marker.data?.isVerified || false,
-              scanCount: marker.data?.scanCount || 0,
-              saveCount: marker.data?.saveCount || 0,
-            }));
-
-          setEvents(prevEvents => [...prevEvents, ...newEvents]);
-        }
-
-        setIsFetchingMore(false);
-      } catch (error) {
-        console.error("Error loading more events:", error);
-        setIsFetchingMore(false);
-      }
-    };
-
-    fetchMoreEvents();
-  }, [events.length, isFetchingMore, effectiveCluster, markers]);
-
-  // Update the FlatList to show the load more button when there are more events to load
-  const renderFooter = useCallback(() => {
-    if (!effectiveCluster || !effectiveCluster.childMarkers) return null;
-
-    const remainingCount = effectiveCluster.childMarkers.length - events.length;
-    if (remainingCount <= 0) return null;
-=======
     fetchClusterHubData();
   }, [fetchClusterHubData]);
->>>>>>> bfadcebc
 
   if (isLoading) {
     return (
-<<<<<<< HEAD
-      <View style={styles.loadMoreContainer}>
-        <TouchableOpacity
-          style={styles.loadMoreButton}
-          onPress={handleLoadMore}
-          disabled={isFetchingMore}
-        >
-          <Text style={styles.loadMoreText}>
-            {isFetchingMore ? "Loading..." : `Load ${remainingCount} more events`}
-          </Text>
-        </TouchableOpacity>
-      </View>
-    );
-  }, [effectiveCluster, events.length, isFetchingMore, handleLoadMore]);
-
-  // Get the header title to display
-  const getHeaderTitle = () => {
-    if (isLoadingName) return "Loading...";
-    return clusterName || "Cluster Events";
-  };
-
-  // Render geocoding info panel
-  const renderGeocodingInfo = () => {
-    if (!showGeocodingDetails || !geocodingInfo) return null;
-
-    return (
-      <View style={styles.geocodingContainer}>
-        <Text style={styles.geocodingTitle}>Location Details</Text>
-
-        {geocodingInfo.neighborhood && (
-          <View style={styles.geocodingRow}>
-            <Text style={styles.geocodingLabel}>Neighborhood:</Text>
-            <Text style={styles.geocodingValue}>{geocodingInfo.neighborhood}</Text>
-          </View>
-        )}
-
-        {geocodingInfo.locality && (
-          <View style={styles.geocodingRow}>
-            <Text style={styles.geocodingLabel}>Locality:</Text>
-            <Text style={styles.geocodingValue}>{geocodingInfo.locality}</Text>
-          </View>
-        )}
-
-        {geocodingInfo.place && (
-          <View style={styles.geocodingRow}>
-            <Text style={styles.geocodingLabel}>Place:</Text>
-            <Text style={styles.geocodingValue}>{geocodingInfo.place}</Text>
-          </View>
-        )}
-
-        {geocodingInfo.region && (
-          <View style={styles.geocodingRow}>
-            <Text style={styles.geocodingLabel}>Region:</Text>
-            <Text style={styles.geocodingValue}>{geocodingInfo.region}</Text>
-          </View>
-        )}
-      </View>
-    );
-  };
-
-  // If we have no cluster data at all, show an error
-  if (!effectiveCluster) {
-    return (
-      <SafeAreaView style={styles.container}>
-        <StatusBar barStyle="light-content" backgroundColor="#333" />
-        <View style={styles.header}>
-          <TouchableOpacity style={styles.backButton} onPress={handleBack} activeOpacity={0.7}>
-            <ArrowLeft size={22} color="#f8f9fa" />
-          </TouchableOpacity>
-          <Text style={styles.headerTitle}>Cluster Events</Text>
-        </View>
-
-        <View style={styles.emptyStateContainer}>
-          <View style={styles.emptyStateIconContainer}>
-            <MapIcon size={40} color="#93c5fd" style={{ opacity: 0.6 }} />
-          </View>
-          <Text style={styles.emptyStateTitle}>No Cluster Data Available</Text>
-          <Text style={styles.emptyStateDescription}>
-            We couldn't find any cluster information. Please return to the map and select a cluster.
-          </Text>
-=======
       <View style={styles.loadingContainer}>
         <ActivityIndicator size="large" color="#93c5fd" />
       </View>
     );
   }
->>>>>>> bfadcebc
 
   if (!hubData) {
     return null;
@@ -428,339 +95,4 @@
   );
 };
 
-<<<<<<< HEAD
-// Inline styles
-const styles = StyleSheet.create({
-  container: {
-    flex: 1,
-    backgroundColor: "#333",
-  },
-
-  // Header styles
-  header: {
-    flexDirection: "row",
-    alignItems: "center",
-    paddingHorizontal: 16,
-    paddingVertical: 14,
-    backgroundColor: "#333",
-    borderBottomWidth: 1,
-    borderBottomColor: "rgba(255, 255, 255, 0.1)",
-  },
-
-  backButton: {
-    padding: 8,
-    marginRight: 12,
-  },
-
-  headerTitleContainer: {
-    flex: 1,
-  },
-
-  headerTitle: {
-    fontSize: 16,
-    fontWeight: "600",
-    color: "#f8f9fa",
-    fontFamily: "SpaceMono",
-  },
-
-  headerSubtitle: {
-    fontSize: 13,
-    color: "#adb5bd",
-    fontFamily: "SpaceMono",
-    marginTop: 2,
-  },
-
-  // Geocoding panel
-  geocodingContainer: {
-    backgroundColor: "#3a3a3a",
-    paddingHorizontal: 16,
-    paddingVertical: 12,
-    borderBottomWidth: 1,
-    borderBottomColor: "rgba(255, 255, 255, 0.1)",
-    marginBottom: 8,
-  },
-
-  geocodingTitle: {
-    fontSize: 14,
-    fontWeight: "600",
-    color: "#93c5fd",
-    fontFamily: "SpaceMono",
-    marginBottom: 8,
-  },
-
-  geocodingRow: {
-    flexDirection: "row",
-    marginBottom: 4,
-  },
-
-  geocodingLabel: {
-    fontSize: 13,
-    color: "#adb5bd",
-    fontFamily: "SpaceMono",
-    marginRight: 8,
-    width: 100,
-  },
-
-  geocodingValue: {
-    fontSize: 13,
-    color: "#f8f9fa",
-    fontFamily: "SpaceMono",
-    flex: 1,
-  },
-
-  // Content area
-  contentArea: {
-    flex: 1,
-  },
-
-  // List styles
-  listContent: {
-    paddingHorizontal: 16,
-    paddingBottom: 24,
-  },
-
-  listHeader: {
-    marginVertical: 12,
-  },
-
-  resultsContainer: {
-    paddingVertical: 8,
-  },
-
-  resultsText: {
-    fontSize: 14,
-    color: "#adb5bd",
-    fontFamily: "SpaceMono",
-  },
-
-  // Event card
-  eventCard: {
-    backgroundColor: "#3a3a3a",
-    borderRadius: 14,
-    marginBottom: 12,
-    shadowColor: "#000",
-    shadowOffset: { width: 0, height: 2 },
-    shadowOpacity: 0.15,
-    shadowRadius: 3,
-    elevation: 3,
-    borderWidth: 1,
-    borderColor: "rgba(255, 255, 255, 0.05)",
-    overflow: "hidden",
-  },
-
-  eventCardContent: {
-    flexDirection: "row",
-    padding: 14,
-    alignItems: "center",
-  },
-
-  emojiContainer: {
-    width: 46,
-    height: 46,
-    borderRadius: 12,
-    backgroundColor: "rgba(147, 197, 253, 0.15)",
-    justifyContent: "center",
-    alignItems: "center",
-    marginRight: 12,
-  },
-
-  eventEmoji: {
-    fontSize: 22,
-  },
-
-  eventTextContainer: {
-    flex: 1,
-    justifyContent: "center",
-  },
-
-  eventTitle: {
-    fontSize: 16,
-    fontWeight: "600",
-    color: "#f8f9fa",
-    fontFamily: "SpaceMono",
-    marginBottom: 6,
-  },
-
-  detailsContainer: {
-    gap: 4,
-  },
-
-  eventDetailsRow: {
-    flexDirection: "row",
-    alignItems: "center",
-  },
-
-  eventDetailText: {
-    fontSize: 13,
-    color: "#adb5bd",
-    fontFamily: "SpaceMono",
-    flex: 1,
-  },
-
-  // Empty state
-  emptyStateContainer: {
-    flex: 1,
-    justifyContent: "center",
-    alignItems: "center",
-    paddingHorizontal: 24,
-    paddingBottom: 50,
-  },
-
-  emptyStateIconContainer: {
-    width: 80,
-    height: 80,
-    borderRadius: 40,
-    backgroundColor: "rgba(147, 197, 253, 0.1)",
-    justifyContent: "center",
-    alignItems: "center",
-    marginBottom: 20,
-  },
-
-  emptyStateTitle: {
-    fontSize: 18,
-    fontWeight: "600",
-    color: "#f8f9fa",
-    fontFamily: "SpaceMono",
-    marginBottom: 12,
-  },
-
-  emptyStateDescription: {
-    fontSize: 14,
-    color: "#adb5bd",
-    textAlign: "center",
-    fontFamily: "SpaceMono",
-    lineHeight: 20,
-    marginBottom: 24,
-  },
-
-  emptyStateButton: {
-    position: "relative",
-    borderRadius: 14,
-    paddingVertical: 14,
-    paddingHorizontal: 24,
-    overflow: "hidden",
-    marginTop: 10,
-    shadowColor: "#000",
-    shadowOffset: { width: 0, height: 2 },
-    shadowOpacity: 0.2,
-    shadowRadius: 3,
-    elevation: 4,
-  },
-
-  buttonGradient: {
-    position: "absolute",
-    left: 0,
-    right: 0,
-    top: 0,
-    bottom: 0,
-  },
-
-  buttonContent: {
-    flexDirection: "row",
-    alignItems: "center",
-    justifyContent: "center",
-  },
-
-  emptyStateButtonText: {
-    color: "#ffffff",
-    fontSize: 15,
-    fontWeight: "600",
-    fontFamily: "SpaceMono",
-  },
-
-  // Loading states
-  loadingContainer: {
-    flex: 1,
-    justifyContent: "center",
-    alignItems: "center",
-    paddingBottom: 40,
-  },
-
-  loadingText: {
-    color: "#f8f9fa",
-    fontFamily: "SpaceMono",
-    fontSize: 16,
-    marginTop: 16,
-  },
-
-  loadingFooter: {
-    paddingVertical: 16,
-    alignItems: "center",
-    justifyContent: "center",
-    flexDirection: "row",
-  },
-
-  loadingFooterText: {
-    color: "#93c5fd",
-    fontFamily: "SpaceMono",
-    fontSize: 14,
-    marginLeft: 8,
-  },
-
-  // Error state
-  errorContainer: {
-    position: "absolute",
-    bottom: 20,
-    left: 20,
-    right: 20,
-    backgroundColor: "rgba(249, 117, 131, 0.1)",
-    padding: 16,
-    borderRadius: 12,
-    borderWidth: 1,
-    borderColor: "rgba(249, 117, 131, 0.3)",
-    flexDirection: "row",
-    alignItems: "center",
-  },
-
-  errorIconContainer: {
-    width: 36,
-    height: 36,
-    borderRadius: 18,
-    backgroundColor: "rgba(249, 117, 131, 0.2)",
-    justifyContent: "center",
-    alignItems: "center",
-    marginRight: 12,
-  },
-
-  errorText: {
-    color: "#f97583",
-    fontFamily: "SpaceMono",
-    fontSize: 14,
-    flex: 1,
-  },
-
-  retryButton: {
-    backgroundColor: "rgba(249, 117, 131, 0.2)",
-    paddingHorizontal: 12,
-    paddingVertical: 8,
-    borderRadius: 8,
-    marginLeft: 12,
-    borderWidth: 1,
-    borderColor: "rgba(249, 117, 131, 0.3)",
-  },
-
-  retryButtonText: {
-    color: "#f97583",
-    fontFamily: "SpaceMono",
-    fontWeight: "500",
-    fontSize: 14,
-  },
-
-  loadMoreContainer: {
-    padding: 16,
-    alignItems: 'center',
-  },
-  loadMoreButton: {
-    backgroundColor: '#007AFF',
-    padding: 12,
-    borderRadius: 8,
-  },
-  loadMoreText: {
-    color: 'white',
-    fontWeight: '600',
-  },
-});
-
-=======
->>>>>>> bfadcebc
 export default ClusterEventsView;