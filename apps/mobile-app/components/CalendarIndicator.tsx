--- conflicted
+++ resolved
@@ -17,12 +17,8 @@
 const FADE_OUT = FadeOut.duration(200);
 
 const CalendarIndicator: React.FC = React.memo(() => {
-<<<<<<< HEAD
   const { filters, activeFilterIds, updateFilter, applyFilters, clearFilters, createFilter } =
     useFilterStore();
-=======
-  const { filters, activeFilterIds, updateFilter, applyFilters, clearFilters } = useFilterStore();
->>>>>>> 439b35b3
   const [showCalendar, setShowCalendar] = useState(false);
   const isMounted = useRef(true);
   const modalAnim = useSharedValue(0);
@@ -104,8 +100,8 @@
         filters.find((f) => activeFilterIds.includes(f.id)) ||
         (filters.length > 0
           ? filters.reduce((oldest, current) => {
-              return new Date(current.createdAt) < new Date(oldest.createdAt) ? current : oldest;
-            })
+            return new Date(current.createdAt) < new Date(oldest.createdAt) ? current : oldest;
+          })
           : null);
 
       // If no filter exists, create a new one
