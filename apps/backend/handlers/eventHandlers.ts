// src/handlers/eventHandlers.ts

import type { Context } from "hono";
import type { AppContext } from "../types/context";
import { Buffer } from "buffer";
import { ClusterNamingService } from "../services/ClusterNamingService";

// Define a type for our handler functions
export type EventHandler = (c: Context<AppContext>) => Promise<Response> | Response;

export const getNearbyEventsHandler: EventHandler = async (c) => {
  try {
    const lat = c.req.query("lat");
    const lng = c.req.query("lng");
    const radius = c.req.query("radius");
    const startDate = c.req.query("startDate");
    const endDate = c.req.query("endDate");

    if (!lat || !lng) {
      return c.json({ error: "Missing required query parameters: lat and lng" }, 400);
    }

    // Now c.get("eventService") is properly typed!
    const eventService = c.get("eventService");

    const nearbyEvents = await eventService.getNearbyEvents(
      parseFloat(lat),
      parseFloat(lng),
      radius ? parseFloat(radius) : undefined,
      startDate ? new Date(startDate) : undefined,
      endDate ? new Date(endDate) : undefined
    );

    return c.json(nearbyEvents);
  } catch (error) {
    console.error("Error fetching nearby events:", error);
    return c.json({ error: "Failed to fetch nearby events" }, 500);
  }
};

export const getCategoriesHandler: EventHandler = async (c) => {
  try {
    const eventService = c.get("eventService");
    const categories = await eventService.getAllCategories();
    return c.json(categories);
  } catch (error) {
    console.error("Error fetching categories:", error);
    return c.json({ error: "Failed to fetch categories" }, 500);
  }
};

export const getEventsByCategoriesHandler: EventHandler = async (c) => {
  try {
    const categoryIds = c.req.query("categories")?.split(",");
    const startDate = c.req.query("startDate");
    const endDate = c.req.query("endDate");
    const limit = c.req.query("limit");
    const offset = c.req.query("offset");

    if (!categoryIds || categoryIds.length === 0) {
      return c.json({ error: "Missing required query parameter: categories" }, 400);
    }

    const eventService = c.get("eventService");
    const result = await eventService.getEventsByCategories(categoryIds, {
      startDate: startDate ? new Date(startDate) : undefined,
      endDate: endDate ? new Date(endDate) : undefined,
      limit: limit ? parseInt(limit) : undefined,
      offset: offset ? parseInt(offset) : undefined,
    });

    return c.json(result);
  } catch (error) {
    console.error("Error fetching events by categories:", error);
    return c.json({ error: "Failed to fetch events by categories" }, 500);
  }
};

export const searchEventsHandler: EventHandler = async (c) => {
  try {
    const query = c.req.query("q");
    const limit = c.req.query("limit");
    const cursor = c.req.query("cursor");

    if (!query) {
      return c.json({ error: "Missing required query parameter: q" }, 400);
    }

    const eventService = c.get("eventService");
    const { results: searchResults, nextCursor } = await eventService.searchEvents(
      query,
      limit ? parseInt(limit) : undefined,
      cursor || undefined
    );

    return c.json({
      query,
      results: searchResults.map(({ event, score }) => ({
        ...event,
        _score: score,
      })),
      nextCursor,
    });
  } catch (error) {
    console.error("Error searching events:", error);
    return c.json(
      {
        error: "Failed to search events",
        details: error instanceof Error ? error.message : "Unknown error",
      },
      500
    );
  }
};

export const processEventImageHandler: EventHandler = async (c) => {
  try {
    // Extract form data from the request
    const formData = await c.req.formData();
    const imageEntry = formData.get("image");
    const userLat = formData.get("userLat");
    const userLng = formData.get("userLng");
    const user = c.get("user");

    const userCoordinates =
      userLat && userLng
        ? {
            lat: parseFloat(userLat.toString()),
            lng: parseFloat(userLng.toString()),
          }
        : null;

    if (!user || !user?.userId) {
      return c.json({ error: "Missing user id" }, 404);
    }

    // Get job queue from context - properly typed!
    const jobQueue = c.get("jobQueue");

    // Validate the image
    if (!imageEntry) {
      return c.json({ error: "Missing image file" }, 400);
    }

    // Ensure imageEntry is treated as a File object
    if (typeof imageEntry === "string") {
      return c.json({ error: "Invalid file upload" }, 400);
    }

    const file = imageEntry as File;

    const allowedTypes = ["image/jpeg", "image/png"];
    if (!allowedTypes.includes(file.type)) {
      return c.json({ error: "Invalid file type. Only JPEG and PNG files are allowed" }, 400);
    }

    const arrayBuffer = await file.arrayBuffer();
    const buffer = Buffer.from(arrayBuffer);

    // Create job with minimal metadata
    const jobId = await jobQueue.enqueue(
      "process_flyer",
      {
        filename: file.name,
        contentType: file.type,
        size: buffer.length,
        userCoordinates: userCoordinates,
        creatorId: user.userId,
        authToken: c.req.header("Authorization"),
      },
      {
        bufferData: buffer,
      }
    );

    return c.json(
      {
        status: "processing",
        jobId,
        message: "Your image is being processed. Check status at /api/jobs/" + jobId,
        _links: {
          self: `/api/events/process/${jobId}`,
          status: `/api/jobs/${jobId}`,
          stream: `/api/jobs/${jobId}/stream`,
        },
      },
      202
    );
  } catch (error) {
    console.error("Error submitting flyer for processing:", error);
    return c.json({ error: "Failed to process flyer image" }, 500);
  }
};

export const getProcessingStatusHandler: EventHandler = async (c) => {
  const jobId = c.req.param("jobId");
  const jobQueue = c.get("jobQueue");
  const eventService = c.get("eventService");

  // Get job status
  const job = await jobQueue.getJobStatus(jobId);

  if (!job) {
    return c.json({ error: "Job not found" }, 404);
  }

  // If job is complete and has an event ID, fetch the event details
  if (job.status === "completed" && job.eventId) {
    const event = await eventService.getEventById(job.eventId);
    if (event) {
      return c.json({
        ...job,
        event: event,
      });
    }
  }

  // Otherwise just return the job status
  return c.json(job);
};

export const createEventHandler: EventHandler = async (c) => {
  try {
    const data = await c.req.json();
    const eventService = c.get("eventService");
    const redisPub = c.get("redisClient");
    const user = c.get("user");

    // Validate input
    if (!data.title || !data.eventDate || !data.location?.coordinates) {
      return c.json({ error: "Missing required fields", receivedData: data }, 400);
    }

    // Ensure location is in GeoJSON format
    if (data.location && !data.location.type) {
      data.location = {
        type: "Point",
        coordinates: data.location.coordinates,
      };
    }

    if (!user?.userId) {
      return c.json({ error: "Missing user id" });
    }

    data.creatorId = user.userId;

    const newEvent = await eventService.createEvent(data);

    // Publish to Redis for WebSocket service to broadcast
    await redisPub.publish(
      "event_changes",
      JSON.stringify({
        operation: "INSERT",
        record: newEvent,
      })
    );

    return c.json(newEvent);
  } catch (error) {
    console.error("Error creating event:", error);
    return c.json({ error: "Failed to create event" }, 500);
  }
};

export const deleteEventHandler: EventHandler = async (c) => {
  try {
    const id = c.req.param("id");
    const eventService = c.get("eventService");
    const redisPub = c.get("redisClient");

    const event = await eventService.getEventById(id);
    const isSuccess = await eventService.deleteEvent(id);

    if (isSuccess && event) {
      await redisPub.publish(
        "event_changes",
        JSON.stringify({
          operation: "DELETE",
          record: {
            id: event.id,
            location: event.location,
          },
        })
      );
    }

    return c.json({ success: isSuccess });
  } catch (error) {
    console.error("Error deleting event:", error);
    return c.json({ error: "Failed to delete event" }, 500);
  }
};

export const getEventByIdHandler: EventHandler = async (c) => {
  try {
    const id = c.req.param("id");
    console.log({ idParam: id });
    const eventService = c.get("eventService");
    const event = await eventService.getEventById(id);

    if (!event) {
      return c.json({ error: "Event not found" }, 404);
    }

    return c.json(event);
  } catch (error) {
    console.error("Error fetching event:", error);
    return c.json({ error: "Failed to fetch event" }, 500);
  }
};

export const getAllEventsHandler: EventHandler = async (c) => {
  try {
    const limit = c.req.query("limit");
    const offset = c.req.query("offset");
    const eventService = c.get("eventService");

    const eventsData = await eventService.getEvents({
      limit: limit ? parseInt(limit) : undefined,
      offset: offset ? parseInt(offset) : undefined,
    });

    return c.json(eventsData);
  } catch (error) {
    console.error("Error fetching events:", error);
    return c.json({ error: "Failed to fetch events" }, 500);
  }
};

// Add this to src/handlers/eventHandlers.ts

export const toggleSaveEventHandler: EventHandler = async (c) => {
  try {
    const eventId = c.req.param("id");
    const user = c.get("user");

    if (!user || !user.userId) {
      return c.json({ error: "Authentication required" }, 401);
    }

    if (!eventId) {
      return c.json({ error: "Missing event ID" }, 400);
    }

    const eventService = c.get("eventService");

    // Check if the event exists first
    const event = await eventService.getEventById(eventId);
    if (!event) {
      return c.json({ error: "Event not found" }, 404);
    }

    // Toggle save status
    const result = await eventService.toggleSaveEvent(user.userId, eventId);

    return c.json({
      eventId,
      ...result,
    });
  } catch (error) {
    console.error("Error toggling event save status:", error);
    return c.json(
      {
        error: "Failed to toggle event save status",
        details: error instanceof Error ? error.message : "Unknown error",
      },
      500
    );
  }
};

export const getSavedEventsHandler: EventHandler = async (c) => {
  try {
    const user = c.get("user");
    const limit = c.req.query("limit");
    const cursor = c.req.query("cursor");

    if (!user || !user.userId) {
      return c.json({ error: "Authentication required" }, 401);
    }

    const eventService = c.get("eventService");

    const savedEvents = await eventService.getSavedEventsByUser(user.userId, {
      limit: limit ? parseInt(limit) : undefined,
      cursor: cursor,
    });

    return c.json(savedEvents);
  } catch (error) {
    console.error("Error fetching saved events:", error);
    return c.json(
      {
        error: "Failed to fetch saved events",
        details: error instanceof Error ? error.message : "Unknown error",
      },
      500
    );
  }
};

export const isEventSavedHandler: EventHandler = async (c) => {
  try {
    const eventId = c.req.param("id");
    const user = c.get("user");

    if (!user || !user.userId) {
      return c.json({ error: "Authentication required" }, 401);
    }

    if (!eventId) {
      return c.json({ error: "Missing event ID" }, 400);
    }

    const eventService = c.get("eventService");

    // Check if the event exists
    const event = await eventService.getEventById(eventId);
    if (!event) {
      return c.json({ error: "Event not found" }, 404);
    }

    // Check if the event is saved by the user
    const isSaved = await eventService.isEventSavedByUser(user.userId, eventId);

    return c.json({
      eventId,
      isSaved,
    });
  } catch (error) {
    console.error("Error checking event save status:", error);
    return c.json(
      {
        error: "Failed to check event save status",
        details: error instanceof Error ? error.message : "Unknown error",
      },
      500
    );
  }
};

export const generateClusterNamesHandler: EventHandler = async (c) => {
  try {
    const data = await c.req.json();

    // Validate request data
    if (!data.clusters || !Array.isArray(data.clusters) || !data.zoom) {
      return c.json(
        {
          error: "Invalid request format",
          message: "Request must include clusters array and zoom level",
        },
        400
      );
    }

    // Initialize the ClusterNamingService
    const clusterNamingService = ClusterNamingService.getInstance();

    // Process the clusters to generate names
    const results = await clusterNamingService.generateClusterNames({
      clusters: data.clusters,
      zoom: data.zoom,
      bounds: data.bounds,
    });

    return c.json(results);
  } catch (error) {
    console.error("Error generating cluster names:", error);
    return c.json(
      {
        error: "Failed to generate cluster names",
        message: error instanceof Error ? error.message : "Unknown error",
      },
      500
    );
  }
};

export const getDiscoveredEventsHandler: EventHandler = async (c) => {
  try {
    const user = c.get("user");
    const limit = c.req.query("limit");
    const cursor = c.req.query("cursor");

    if (!user || !user.userId) {
      return c.json({ error: "Authentication required" }, 401);
    }

    const eventService = c.get("eventService");

    const discoveredEvents = await eventService.getDiscoveredEventsByUser(user.userId, {
      limit: limit ? parseInt(limit) : undefined,
      cursor: cursor,
    });

    return c.json(discoveredEvents);
  } catch (error) {
    console.error("Error fetching discovered events:", error);
    return c.json(
      {
        error: "Failed to fetch discovered events",
        details: error instanceof Error ? error.message : "Unknown error",
      },
      500
    );
  }
};

<<<<<<< HEAD
export const getClusterHubHandler: EventHandler = async (c) => {
  try {
    const { eventIds } = await c.req.json();

    if (!eventIds || !Array.isArray(eventIds)) {
      return c.json({ error: "Missing or invalid eventIds array" }, 400);
    }

    const eventService = c.get("eventService");
    const hubData = await eventService.getClusterHubData(eventIds);
=======
export const getClusterHubDataHandler: EventHandler = async (c) => {
  try {
    const data = await c.req.json();
    const { markerIds } = data;

    if (!markerIds || !Array.isArray(markerIds)) {
      return c.json({ error: "Missing or invalid markerIds array" }, 400);
    }

    const eventService = c.get("eventService");
    const hubData = await eventService.getClusterHubData(markerIds);

>>>>>>> bfadcebc
    return c.json(hubData);
  } catch (error) {
    console.error("Error fetching cluster hub data:", error);
    return c.json(
      {
        error: "Failed to fetch cluster hub data",
        details: error instanceof Error ? error.message : "Unknown error",
      },
      500
    );
  }
};<|MERGE_RESOLUTION|>--- conflicted
+++ resolved
@@ -508,18 +508,6 @@
   }
 };
 
-<<<<<<< HEAD
-export const getClusterHubHandler: EventHandler = async (c) => {
-  try {
-    const { eventIds } = await c.req.json();
-
-    if (!eventIds || !Array.isArray(eventIds)) {
-      return c.json({ error: "Missing or invalid eventIds array" }, 400);
-    }
-
-    const eventService = c.get("eventService");
-    const hubData = await eventService.getClusterHubData(eventIds);
-=======
 export const getClusterHubDataHandler: EventHandler = async (c) => {
   try {
     const data = await c.req.json();
@@ -532,7 +520,6 @@
     const eventService = c.get("eventService");
     const hubData = await eventService.getClusterHubData(markerIds);
 
->>>>>>> bfadcebc
     return c.json(hubData);
   } catch (error) {
     console.error("Error fetching cluster hub data:", error);
